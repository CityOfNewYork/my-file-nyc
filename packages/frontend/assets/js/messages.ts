--- conflicted
+++ resolved
@@ -117,13 +117,9 @@
 
         disclaimerTitle: 'Reminder',
         shareDocumentDisclaimer:
-<<<<<<< HEAD
           ['My Digital Data Locker facilitates document sharing with {emails} email accounts', 
           'Once documents are shared DHS employees may download and save your documents to submit as proof for your application. DHS may still have copies to support your case even if you unshare or delete them from My File.'
           ],
-=======
-          'MyFile NYC lets you share files only with emails ending in @nycopportunity.nyc.gov, @dhs.nyc.gov, @hra.nyc.gov, @dss.nyc.gov, and @doitt.nyc.gov',
->>>>>>> 0a2de7ec
 
         // on the confirmation step, could be "recipient" or "recipients" depending on number of items
         confirmRecipientsLabel: 'Recipient | Recipients',
