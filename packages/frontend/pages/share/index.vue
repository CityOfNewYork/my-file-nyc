<template>
  <div>
    <ApplicationHeader />

    <AppBar :empty="$vuetify.breakpoint.xs" :title="toolbarTitle">
      <template v-if="$vuetify.breakpoint.xs" v-slot:nav-action>
        <BackButton v-show="step === 0" tabindex="0" class="mt-1" />
        <v-btn
          v-show="step > 0"
          icon
          :title="`${$t('navigation.back')}`"
          class="a11y-focus mt-1"
          tabindex="0"
          @click="prev"
        >
          <v-icon small class="mr-2">$chevron-left</v-icon>
        </v-btn>
      </template>

      <template v-if="$vuetify.breakpoint.xs" v-slot:actions>
        <v-btn
          color="primary"
          class="body-1"
          :disabled="isNextDisabled"
          @click="next"
        >
          {{ $t(step === 2 ? 'controls.done' : 'controls.next') }}
        </v-btn>
      </template>

      <template v-else-if="$vuetify.breakpoint.smAndUp" v-slot:actionsBeneath>
        <v-btn
          text
          :title="`${$t('navigation.back')}`"
          class="a11y-focus body-1 mx-2"
          tabindex="0"
          @click="prevOrBack"
        >
          <v-icon small>$arrow-left</v-icon>
          <span class="px-2 grey-8--text">{{ $t('navigation.back') }}</span>
        </v-btn>
        <v-btn
          v-show="step != 2"
          color="primary"
          class="body-1 my-2"
          :disabled="isNextDisabled"
          @click="next"
        >
          {{ $t(step === 2 ? 'controls.done' : 'controls.next') }}
        </v-btn>
      </template>
    </AppBar>

    <v-main>
      <v-window v-model="step" :touch="onSwipe">
        <v-window-item
          :class="[{ mobile: $vuetify.breakpoint.xs }, 'blue-super-light']"
        >
<<<<<<< HEAD
          <v-row>
            <v-col cols="auto" class="pr-0">
              <v-icon v-if="true" class="mb-2">$profile</v-icon>
            </v-col>
            <v-col class="font-weight-medium">
              {{ $t('sharing.recipients') }}
            </v-col>
          </v-row>
          <ValidationObserver ref="observer">
            <v-form @submit.prevent>
              <ValidationProvider
                v-slot="{ errors }"
                mode="aggressive"
                name="email"
                :rules="emailValidationRules"
              >
                <v-text-field
                  v-model="email"
                  :error-messages="
                    individualEmailAddresses.length >= 10
                      ? [$tc('sharing.tooManyRecipients', 10)]
                      : errors
                  "
                  outlined
                  :placeholder="$t('sharing.addRecipientPlaceholder')"
                  type="email"
                  :disabled="individualEmailAddresses.length >= 10"
                  @keydown.enter="addEmail"
                  @blur="addEmail"
                />
              </ValidationProvider>
            </v-form>
          </ValidationObserver>
          <v-card
            v-for="(email, i) in individualEmailAddresses"
            :key="i"
            rounded
            class="invitee px-4 py-1 mb-2 grey-2"
          >
            <v-row align="center" no-gutters>
              <v-col>
                <span>{{ email }}</span>
              </v-col>
              <v-col cols="auto">
                <v-btn
                  :title="`${$t('navigation.close')}`"
                  icon
                  @click="removeEmail(i)"
                >
                  <v-icon>$close</v-icon>
                </v-btn>
              </v-col>
            </v-row>
          </v-card>
        </div>
        <FooterCard
          class="d-flex align-self-end mx-auto"
          title="sharing.disclaimerTitle"
          :body="
            $t('sharing.shareDocumentDisclaimer[0]', {
              emails: !!domainsList ? domainsList : [],
            })
          "
        />
      </div>
    </v-window-item>
    <v-window-item>
      <div class="window-container px-8 pt-12 d-flex justify-center">
        <div>
          <p class="font-weight-bold pt-4">
            {{ $tc('sharing.confirmSharedFiles', selectedDocs.length) }}
          </p>
          <v-card
            v-for="(doc, i) in selectedDocs.slice(0, sliceFiles)"
            :key="`file-${i}`"
            rounded
            class="invitee px-4 py-4 mb-2 grey-2"
          >
            <v-row align="center" no-gutters>
              <v-col class="pr-4" cols="auto">
                <v-icon>$document</v-icon>
              </v-col>
              <v-col>
                <span>{{ doc.name }}</span>
              </v-col>
            </v-row>
          </v-card>
          <v-btn
            v-if="selectedDocs.length > sliceFiles"
            class="float-right"
            text
            @click="sliceFiles = 100"
          >
            {{ $tc('sharing.plusNMore', selectedDocs.length - sliceFiles) }}
          </v-btn>
          <p class="font-weight-bold pt-8">
            {{
              $tc(
                'sharing.confirmRecipientsLabel',
                individualEmailAddresses.length,
              )
            }}
          </p>
          <v-card
            v-for="(email, i) in individualEmailAddresses.slice(
              0,
              sliceRecipients,
            )"
            :key="`recipient-${i}`"
            rounded
            class="invitee px-4 py-4 mb-2 d-flex grey-2"
          >
            <v-row align="center" no-gutters>
              <v-col class="pr-4" cols="auto">
                <v-icon>$profile</v-icon>
              </v-col>
              <v-col>
                <span>{{ email }}</span>
              </v-col>
            </v-row>
          </v-card>
          <v-btn
            v-if="individualEmailAddresses.length > sliceRecipients"
            class="float-right"
            text
            @click="sliceRecipients = 10"
          >
            {{
              $tc(
                'sharing.plusNMore',
                individualEmailAddresses.length - sliceRecipients,
              )
            }}
          </v-btn>
        </div>
      </div>
      <FooterCard
        class="d-flex align-self-end mx-auto"
        title="sharing.disclaimerTitle"
        body="sharing.shareDocumentDisclaimer[1]"
      />
       <v-btn
          color="primary"
          class="body-1 my-2 mx-auto d-flex"
          :disabled="isNextDisabled"
          @click="next"
        >
          {{ $t(step === 2 ? 'controls.share' : 'controls.next') }}
        </v-btn>
    </v-window-item>
=======
          <div class="window-container pt-3">
            <DocumentList
              v-model="selectedDocs"
              :selectable="true"
              :pre-selected="preSelected"
              :show-actions="false"
              class="mx-8"
            />
          </div>
        </v-window-item>

        <v-window-item
          :class="[{ mobile: $vuetify.breakpoint.xs }]"
          style="min-height: 100%"
        >
          <div
            class="d-flex flex-column"
            style="min-height: calc(100vh - 88px)"
          >
            <div
              class="window-container px-8 pt-8 mb-2 flex-grow-1"
              style="max-width: 564px; width: 100%"
            >
              <v-row>
                <v-col cols="auto" class="pr-0">
                  <v-icon v-if="true" class="mb-2">$profile</v-icon>
                </v-col>
                <v-col class="font-weight-medium">
                  {{ $t('sharing.recipients') }}
                </v-col>
              </v-row>
              <ValidationObserver ref="observer">
                <v-form @submit.prevent>
                  <ValidationProvider
                    v-slot="{ errors }"
                    mode="aggressive"
                    name="email"
                    :rules="emailValidationRules"
                  >
                    <v-text-field
                      v-model="email"
                      :error-messages="
                        individualEmailAddresses.length >= 10
                          ? [$tc('sharing.tooManyRecipients', 10)]
                          : errors
                      "
                      outlined
                      :placeholder="$t('sharing.addRecipientPlaceholder')"
                      type="email"
                      :disabled="individualEmailAddresses.length >= 10"
                      @keydown.enter="addEmail"
                      @blur="addEmail"
                    />
                  </ValidationProvider>
                </v-form>
              </ValidationObserver>
              <v-card
                v-for="(email, i) in individualEmailAddresses"
                :key="i"
                rounded
                class="invitee px-4 py-1 mb-2 grey-2"
              >
                <v-row align="center" no-gutters>
                  <v-col>
                    <span>{{ email }}</span>
                  </v-col>
                  <v-col cols="auto">
                    <v-btn
                      :title="`${$t('navigation.close')}`"
                      icon
                      @click="removeEmail(i)"
                    >
                      <v-icon>$close</v-icon>
                    </v-btn>
                  </v-col>
                </v-row>
              </v-card>
            </div>
            <FooterCard
              class="d-flex align-self-end mx-auto"
              title="sharing.disclaimerTitle"
              :body="
                $t('sharing.shareDocumentDisclaimer', {
                  emails: !!domainsList ? domainsList : [],
                })
              "
            />
          </div>
        </v-window-item>

        <v-window-item>
          <div class="window-container px-8 d-flex justify-center">
            <div>
              <p class="font-weight-bold pt-4">
                {{ $tc('sharing.confirmSharedFiles', selectedDocs.length) }}
              </p>
              <v-card
                v-for="(doc, i) in selectedDocs.slice(0, sliceFiles)"
                :key="`file-${i}`"
                rounded
                class="invitee px-4 py-4 mb-2 grey-2"
              >
                <v-row align="center" no-gutters>
                  <v-col class="pr-4" cols="auto">
                    <v-icon>$document</v-icon>
                  </v-col>
                  <v-col>
                    <span>{{ doc.name }}</span>
                  </v-col>
                </v-row>
              </v-card>
              <v-btn
                v-if="selectedDocs.length > sliceFiles"
                class="float-right"
                text
                @click="sliceFiles = 100"
              >
                {{ $tc('sharing.plusNMore', selectedDocs.length - sliceFiles) }}
              </v-btn>
              <p class="font-weight-bold pt-8">
                {{
                  $tc(
                    'sharing.confirmRecipientsLabel',
                    individualEmailAddresses.length,
                  )
                }}
              </p>
              <v-card
                v-for="(email, i) in individualEmailAddresses.slice(
                  0,
                  sliceRecipients,
                )"
                :key="`recipient-${i}`"
                rounded
                class="invitee px-4 py-4 mb-2 d-flex grey-2"
              >
                <v-row align="center" no-gutters>
                  <v-col class="pr-4" cols="auto">
                    <v-icon>$profile</v-icon>
                  </v-col>
                  <v-col>
                    <span>{{ email }}</span>
                  </v-col>
                </v-row>
              </v-card>
              <v-btn
                v-if="individualEmailAddresses.length > sliceRecipients"
                class="float-right"
                text
                @click="sliceRecipients = 10"
              >
                {{
                  $tc(
                    'sharing.plusNMore',
                    individualEmailAddresses.length - sliceRecipients,
                  )
                }}
              </v-btn>
            </div>
          </div>
        </v-window-item>
      </v-window>
    </v-main>

>>>>>>> 0a2de7ec
    <FooterLinks />
  </div>
</template>

<script lang="ts">
import { Vue, Component, Watch } from 'nuxt-property-decorator'
import { validate, ValidationObserver, ValidationProvider } from 'vee-validate'

import { Document } from 'api-client'
import SnackParams from '@/types/snackbar'
import { RawLocation } from 'vue-router'
import { VeeObserver } from 'vee-validate/dist/types/types'
import { ValidationContext } from 'vee-validate/dist/types/components/common'
import { snackbarStore, userStore } from '@/plugins/store-accessor'
import { format } from 'date-fns'

@Component({
  layout: 'empty',
  components: {
    ValidationObserver,
    ValidationProvider,
  },
  head() {
    return {
      title: this.$t('controls.share') as string,
    }
  },
})
export default class Share extends Vue {
  selectedDocs: Document[] = []
  individualEmailAddresses: string[] = []

  step = 0
  length = 3

  disclamer = ''
  email = ''
  recompute = false
  isLoading = false
  name = ''
  sliceFiles = 5
  sliceRecipients = 5
  emailValidationRules = ''

  async mounted() {
    console.log(this.emailValidationRules)
    const collections = await this.$store.dispatch('user/getCollections')
    this.name = this.$t('sharing.defaultName', {
      date: format(Date.now(), 'LLL d, yyyy - k:mm'),
    }) as string

    // we wait until mounted to assign this since jest cannot mock $config
    // until the component is mounted
    this.emailValidationRules = `email|emailWhitelist:${this.$config.agencyEmailDomainsWhitelist}`
  }

  next() {
    if (this.step < this.length - 1) {
      this.step += 1
    } else {
      this.submit()
    }
  }

  prev() {
    this.step -= this.step > 0 ? 1 : 0
    ;(this.$refs.observer as any).reset()
  }

  prevOrBack() {
    if (this.step === 0) {
      if (window.history.length) {
        this.$router.back()
      } else {
        this.$router.push(this.localePath('/dashboard'))
      }
    } else {
      this.prev()
    }
  }

  onSwipe = {
    left: this.prev,
    right: this.isNextDisabled ? () => {} : this.next,
  }

  get domainsList() {
    const devCityList = ['@newamerica.org', '@twobulls.com']
    const domains = this.$config.agencyEmailDomainsWhitelist
      .split(',')
      .filter(
        (item: String) =>
          item !== '@newamerica.org' && item !== '@twobulls.com',
      )
    const list = domains.length ? domains : devCityList
    return `${list.slice(0, -1).join('; ')} ${list.length > 1 ? 'and ' : ''}${
      list[list.length - 1]
    } `
  }

  get isNextDisabled() {
    return (
      (this.step >= 2 && this.individualEmailAddresses.length >= 10) ||
      (this.step >= 1 &&
        (!this.emailInputValid ||
          (this.email.length === 0 &&
            !this.individualEmailAddresses.length))) ||
      this.selectedDocs.length === 0 ||
      this.isLoading
    )
  }

  get toolbarTitle() {
    return ({
      0: 'sharing.selectFilesTitle',
      1: 'sharing.addRecipientsTitle',
      2: 'sharing.confirmTitle',
    } as Record<number, string>)[this.step]
  }

  get emailInputValid() {
    // Referencing this.recompute forces this.$refs.observer to be updated
    // eslint-disable-next-line no-unused-expressions
    this.recompute
    return this.$refs.observer instanceof ValidationObserver
      ? (this.$refs.observer as any).fields.email.valid || this.email === ''
      : false
  }

  get preSelected() {
    if (!this.$route.query.selected) return []
    if (!Array.isArray(this.$route.query.selected))
      return [this.$route.query.selected]
    return this.$route.query.selected
  }

  async addEmail(evt: KeyboardEvent | FocusEvent) {
    await (this.$refs.observer as any).validate()
    if (this.emailInputValid && this.email.length) {
      const email = this.email
      this.email = ''
      this.$nextTick(() => (this.$refs.observer as any).reset())
      if (!this.individualEmailAddresses.includes(email))
        this.individualEmailAddresses.push(email)
    }
  }

  removeEmail(index: number) {
    this.individualEmailAddresses.splice(index, 1)
  }

  async submit() {
    this.isLoading = true
    const collection = await this.$store.dispatch('user/createCollection', {
      name: this.name,
      documentIds: this.selectedDocs.map((d) => d.id),
      individualEmailAddresses: this.individualEmailAddresses,
      agencyOfficersEmailAddresses: [], // TODO: implement
    })

    await snackbarStore.setParams({
      message: `${this.$t('toast.sharingComplete') as string}`,
      actions: [
        {
          name: 'controls.view',
          do: () => {
            this.$router.push(
              this.localeRoute({
                path: `/collections/${collection.id}/documents`,
                query: {
                  owner: userStore.ownerId,
                },
              }) as RawLocation,
            )
          },
        },
      ],
    })

    await snackbarStore.setVisible(true)

    if (window.history.length) {
      this.$router.back()
    } else {
      this.$router.push(
        this.localeRoute({
          path: '/dashboard',
          query: {
            showSnack: 'true',
            tab: 'tab-collections',
          },
        }) as RawLocation,
      )
    }
  }

  cancel() {
    this.$router.back()
  }

  /**
   * Unfortunately we need this little hack to get emailInputValid to
   * recognise when ValidationObserver is added to the DOM
   */
  @Watch('step')
  recomputer() {
    setTimeout(() => {
      this.recompute = !this.recompute
    }, 500)
  }
}
</script>

<style lang="scss">
.v-window {
  height: 100vh;

  .window-container {
<<<<<<< HEAD
    margin: 4rem auto 0rem auto;
=======
    margin: 0 auto 6rem auto;
>>>>>>> 0a2de7ec
  }
}

.v-card.invitee {
  max-width: 40rem;
}
</style><|MERGE_RESOLUTION|>--- conflicted
+++ resolved
@@ -56,7 +56,6 @@
         <v-window-item
           :class="[{ mobile: $vuetify.breakpoint.xs }, 'blue-super-light']"
         >
-<<<<<<< HEAD
           <v-row>
             <v-col cols="auto" class="pr-0">
               <v-icon v-if="true" class="mb-2">$profile</v-icon>
@@ -207,172 +206,6 @@
           {{ $t(step === 2 ? 'controls.share' : 'controls.next') }}
         </v-btn>
     </v-window-item>
-=======
-          <div class="window-container pt-3">
-            <DocumentList
-              v-model="selectedDocs"
-              :selectable="true"
-              :pre-selected="preSelected"
-              :show-actions="false"
-              class="mx-8"
-            />
-          </div>
-        </v-window-item>
-
-        <v-window-item
-          :class="[{ mobile: $vuetify.breakpoint.xs }]"
-          style="min-height: 100%"
-        >
-          <div
-            class="d-flex flex-column"
-            style="min-height: calc(100vh - 88px)"
-          >
-            <div
-              class="window-container px-8 pt-8 mb-2 flex-grow-1"
-              style="max-width: 564px; width: 100%"
-            >
-              <v-row>
-                <v-col cols="auto" class="pr-0">
-                  <v-icon v-if="true" class="mb-2">$profile</v-icon>
-                </v-col>
-                <v-col class="font-weight-medium">
-                  {{ $t('sharing.recipients') }}
-                </v-col>
-              </v-row>
-              <ValidationObserver ref="observer">
-                <v-form @submit.prevent>
-                  <ValidationProvider
-                    v-slot="{ errors }"
-                    mode="aggressive"
-                    name="email"
-                    :rules="emailValidationRules"
-                  >
-                    <v-text-field
-                      v-model="email"
-                      :error-messages="
-                        individualEmailAddresses.length >= 10
-                          ? [$tc('sharing.tooManyRecipients', 10)]
-                          : errors
-                      "
-                      outlined
-                      :placeholder="$t('sharing.addRecipientPlaceholder')"
-                      type="email"
-                      :disabled="individualEmailAddresses.length >= 10"
-                      @keydown.enter="addEmail"
-                      @blur="addEmail"
-                    />
-                  </ValidationProvider>
-                </v-form>
-              </ValidationObserver>
-              <v-card
-                v-for="(email, i) in individualEmailAddresses"
-                :key="i"
-                rounded
-                class="invitee px-4 py-1 mb-2 grey-2"
-              >
-                <v-row align="center" no-gutters>
-                  <v-col>
-                    <span>{{ email }}</span>
-                  </v-col>
-                  <v-col cols="auto">
-                    <v-btn
-                      :title="`${$t('navigation.close')}`"
-                      icon
-                      @click="removeEmail(i)"
-                    >
-                      <v-icon>$close</v-icon>
-                    </v-btn>
-                  </v-col>
-                </v-row>
-              </v-card>
-            </div>
-            <FooterCard
-              class="d-flex align-self-end mx-auto"
-              title="sharing.disclaimerTitle"
-              :body="
-                $t('sharing.shareDocumentDisclaimer', {
-                  emails: !!domainsList ? domainsList : [],
-                })
-              "
-            />
-          </div>
-        </v-window-item>
-
-        <v-window-item>
-          <div class="window-container px-8 d-flex justify-center">
-            <div>
-              <p class="font-weight-bold pt-4">
-                {{ $tc('sharing.confirmSharedFiles', selectedDocs.length) }}
-              </p>
-              <v-card
-                v-for="(doc, i) in selectedDocs.slice(0, sliceFiles)"
-                :key="`file-${i}`"
-                rounded
-                class="invitee px-4 py-4 mb-2 grey-2"
-              >
-                <v-row align="center" no-gutters>
-                  <v-col class="pr-4" cols="auto">
-                    <v-icon>$document</v-icon>
-                  </v-col>
-                  <v-col>
-                    <span>{{ doc.name }}</span>
-                  </v-col>
-                </v-row>
-              </v-card>
-              <v-btn
-                v-if="selectedDocs.length > sliceFiles"
-                class="float-right"
-                text
-                @click="sliceFiles = 100"
-              >
-                {{ $tc('sharing.plusNMore', selectedDocs.length - sliceFiles) }}
-              </v-btn>
-              <p class="font-weight-bold pt-8">
-                {{
-                  $tc(
-                    'sharing.confirmRecipientsLabel',
-                    individualEmailAddresses.length,
-                  )
-                }}
-              </p>
-              <v-card
-                v-for="(email, i) in individualEmailAddresses.slice(
-                  0,
-                  sliceRecipients,
-                )"
-                :key="`recipient-${i}`"
-                rounded
-                class="invitee px-4 py-4 mb-2 d-flex grey-2"
-              >
-                <v-row align="center" no-gutters>
-                  <v-col class="pr-4" cols="auto">
-                    <v-icon>$profile</v-icon>
-                  </v-col>
-                  <v-col>
-                    <span>{{ email }}</span>
-                  </v-col>
-                </v-row>
-              </v-card>
-              <v-btn
-                v-if="individualEmailAddresses.length > sliceRecipients"
-                class="float-right"
-                text
-                @click="sliceRecipients = 10"
-              >
-                {{
-                  $tc(
-                    'sharing.plusNMore',
-                    individualEmailAddresses.length - sliceRecipients,
-                  )
-                }}
-              </v-btn>
-            </div>
-          </div>
-        </v-window-item>
-      </v-window>
-    </v-main>
-
->>>>>>> 0a2de7ec
     <FooterLinks />
   </div>
 </template>
@@ -591,11 +424,7 @@
   height: 100vh;
 
   .window-container {
-<<<<<<< HEAD
     margin: 4rem auto 0rem auto;
-=======
-    margin: 0 auto 6rem auto;
->>>>>>> 0a2de7ec
   }
 }
 
